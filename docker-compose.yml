--- conflicted
+++ resolved
@@ -35,11 +35,7 @@
       - grafana
 
   grafana:
-<<<<<<< HEAD
     image: grafana/grafana:10.4.0
-=======
-    image: grafana/grafana:latest
->>>>>>> bd601f8a
     ports:
       - 3000:3000
     networks:
